--- conflicted
+++ resolved
@@ -311,13 +311,7 @@
         ],
       };
 
-<<<<<<< HEAD
       return await this.submitTransactionHelper(account, payload);
-=======
-      return await this.tokenClient.submitTransactionHelper(account, payload, {
-        max_gas_amount: "4000",
-      });
->>>>>>> ca9f3bf1
     } catch (err) {
       return Promise.reject(err);
     }
@@ -858,10 +852,6 @@
           );
           cache.set(cacheKey, token);
         }
-<<<<<<< HEAD
-=======
-
->>>>>>> ca9f3bf1
         token.collection = tokenId.data.token_data_id.collection;
         tokens.push({ token, sequence_number: tokenId.sequence_number });
       })
@@ -871,13 +861,12 @@
   }
 
   /**
-   * returns the resource handle for type 0x3::token::Collections
-   * about a said creator
+   * returns the token information (including the collection information)
+   * about a said tokenID
    *
    * @param tokenId token ID of the desired token
-   * @returns resource information
-   */
-<<<<<<< HEAD
+   * @returns token information
+   */
   async getToken(tokenId: TokenId, resourceHandle?: string) {
     let accountResource: { type: string; data: any };
     if (!resourceHandle) {
@@ -889,55 +878,16 @@
         (r) => r.type === "0x3::token::Collections"
       );
     }
-=======
-  async getTokenResourceHandle(tokenId: TokenId) {
-    const resources: Types.AccountResource[] =
-      await this.aptosClient.getAccountResources(tokenId.token_data_id.creator);
-    const accountResource: { type: string; data: any } = resources.find(
-      (r) => r.type === "0x3::token::Collections"
-    );
->>>>>>> ca9f3bf1
-
-    return accountResource.data.token_data.handle;
-  }
-
-  /**
-   * returns the token information (including the collection information)
-   * about a said tokenID
-   *
-   * @param tokenId token ID of the desired token
-   * @returns token information
-   */
-  async getToken(tokenId: TokenId, resourceHandle?: string) {
-    let accountResource: { type: string; data: any };
-    if (!resourceHandle) {
-      const resources: Types.AccountResource[] =
-        await this.aptosClient.getAccountResources(
-          tokenId.token_data_id.creator
-        );
-      accountResource = resources.find(
-        (r) => r.type === "0x3::token::Collections"
-      );
-    }
 
     const tableItemRequest: Types.TableItemRequest = {
       key_type: "0x3::token::TokenDataId",
       value_type: "0x3::token::TokenData",
       key: tokenId.token_data_id,
     };
-<<<<<<< HEAD
     const token = await this.aptosClient.getTableItem(
       resourceHandle || accountResource.data.token_data.handle,
       tableItemRequest
     );
-=======
-    const token = (
-      await this.aptosClient.getTableItem(
-        resourceHandle || accountResource.data.token_data.handle,
-        tableItemRequest
-      )
-    ).data;
->>>>>>> ca9f3bf1
     token.collection = tokenId.token_data_id.collection;
     return token;
   }
@@ -1202,7 +1152,7 @@
       account,
       payload
     );
-    const resp: any = await this.aptosClient.getTransaction(txnHash);
+    const resp: any = await this.aptosClient.getTransactionByHash(txnHash);
     const status = { success: resp.success, vm_status: resp.vm_status };
     return { txnHash, ...status };
   }
