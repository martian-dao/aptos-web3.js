import { Buffer } from "buffer/";
import * as bip39 from "@scure/bip39";
import * as english from "@scure/bip39/wordlists/english";
import fetch from "cross-fetch";
import assert from "assert";
import { BCS, TxnBuilderTypes } from "./transaction_builder";
import { AptosAccount } from "./aptos_account";
import { TokenClient } from "./token_client";
import { AptosClient } from "./aptos_client";
import { FaucetClient } from "./faucet_client";
import { HexString, MaybeHexString } from "./hex_string";
import { Types } from "./types";
import { RawTransaction } from "./transaction_builder/aptos_types/transaction";
import * as Gen from "./generated/index";
import cache from "./utils/cache";
import { WriteResource } from "./api/data-contracts";
import { MAX_U64_BIG_INT } from "./transaction_builder/bcs/consts";
import { Deserializer, Serializer } from "./transaction_builder/bcs";

const COIN_TYPE = 637;
const MAX_ACCOUNTS = 5;
const ADDRESS_GAP = 10;

export interface TxnRequestRaw {
  sender: MaybeHexString;
  payload: Gen.EntryFunctionPayload;
  options?: Partial<Gen.SubmitTransactionRequest>;
}

export interface TokenId {
  property_version: string;
  token_data_id: {
    creator: string;
    collection: string;
    name: string;
  };
}

export interface AccountMetaData {
  derivationPath: string;
  address: string;
  publicKey?: string;
}

export interface Wallet {
  code: string; // mnemonic
  accounts: AccountMetaData[];
}

export class WalletClient {
  faucetClient: FaucetClient;

  aptosClient: AptosClient;

  tokenClient: TokenClient;

  constructor(node_url, faucet_url) {
    this.faucetClient = new FaucetClient(node_url, faucet_url);
    this.aptosClient = new AptosClient(node_url);
    this.tokenClient = new TokenClient(this.aptosClient);
  }

  async submitTransactionHelper(
    account: AptosAccount,
    payload: Gen.EntryFunctionPayload,
    options = { max_gas_amount: "4000" }
  ) {
    try {
      const txnRequest = await this.aptosClient.generateTransaction(
        account.address(),
        payload,
        options
      );
      const signedTxn = await this.aptosClient.signTransaction(
        account,
        txnRequest
      );
      const res = await this.aptosClient.submitTransaction(signedTxn);
      await this.aptosClient.waitForTransaction(res.hash);
      return await Promise.resolve(res.hash);
    } catch (err) {
      return await Promise.reject(err);
    }
  }

  /**
   * Each mnemonic phrase corresponds to a single wallet
   * Wallet can contain multiple accounts
   * An account corresponds to a key pair + address
   *
   * Get all the accounts of a user from their mnemonic phrase
   *
   * @param code The mnemonic phrase (12 word)
   * @returns Wallet object containing all accounts of a user
   */

  async importWallet(code: string): Promise<Wallet> {
    let flag = false;
    let address = "";
    let publicKey = "";
    let derivationPath = "";
    let authKey = "";

    const accountMetaData: AccountMetaData[] = [];
    for (let i = 0; i < MAX_ACCOUNTS; i += 1) {
      flag = false;
      address = "";
      publicKey = "";
      derivationPath = "";
      authKey = "";
      for (let j = 0; j < ADDRESS_GAP; j += 1) {
        /* eslint-disable no-await-in-loop */
        derivationPath = `m/44'/${COIN_TYPE}'/${i}'/0'/${j}'`;
        const account = AptosAccount.fromDerivePath(derivationPath, code);
        if (j === 0) {
          address = HexString.ensure(account.address()).toShortString();
          publicKey = account.pubKey().toString();

          const response = await fetch(
            `${this.aptosClient.nodeUrl}/accounts/${address}`,
            {
              method: "GET",
            }
          );
          if (response.status === 404) {
            // if the very first account is not present in the aptos, it will add this to metadata
            if (i === 0) {
              flag = true;
              // create new account if it is not present
              await this.createNewAccount(code);
            }
            break;
          }
          const respBody = await response.json();
          authKey = respBody.authentication_key;
        }
        if (
          account.authKey().toShortString() === authKey ||
          account.authKey().toString() === authKey
        ) {
          flag = true;
          break;
        }
        /* eslint-enable no-await-in-loop */
      }
      if (!flag) {
        break;
      }
      accountMetaData.push({
        derivationPath,
        address,
        publicKey,
      });
    }
    return { code, accounts: accountMetaData };
  }

  /**
   * Creates a new wallet which contains a single account,
   * which is registered on Aptos
   *
   * @returns A wallet object
   */
  async createWallet(): Promise<Wallet> {
    const code = bip39.generateMnemonic(english.wordlist); // mnemonic
    const accountMetadata = await this.createNewAccount(code);
    return { code, accounts: [accountMetadata] };
  }

  /**
   * Creates a new account in the provided wallet
   *
   * @param code mnemonic phrase of the wallet
   * @returns
   */
  async createNewAccount(code: string): Promise<AccountMetaData> {
    for (let i = 0; i < MAX_ACCOUNTS; i += 1) {
      /* eslint-disable no-await-in-loop */
      const derivationPath = `m/44'/${COIN_TYPE}'/${i}'/0'/0'`;
      const account = AptosAccount.fromDerivePath(derivationPath, code);
      const address = HexString.ensure(account.address()).toShortString();
      const response = await fetch(
        `${this.aptosClient.nodeUrl}/accounts/${address}`,
        {
          method: "GET",
        }
      );
      if (response.status === 404) {
        await this.faucetClient.fundAccount(address, 0);
        return {
          derivationPath,
          address,
          publicKey: account.pubKey().toString(),
        };
      }
      /* eslint-enable no-await-in-loop */
    }
    throw new Error("Max no. of accounts reached");
  }

  /** Generates a transaction request that can be submitted to produce a raw transaction that
   * can be signed, which upon being signed can be submitted to the blockchain
   * @param sender Hex-encoded 32 byte Aptos account address of transaction sender
   * @param payload Transaction payload. It depends on transaction type you want to send
   * @param options Options allow to overwrite default transaction options.
   * Defaults are:
   * ```bash
   *   {
   *     sender: senderAddress.hex(),
   *     sequence_number: account.sequence_number,
   *     max_gas_amount: "1000",
   *     gas_unit_price: "1",
   *     // Unix timestamp, in seconds + 10 seconds
   *     expiration_timestamp_secs: (Math.floor(Date.now() / 1000) + 10).toString(),
   *   }
   * ```
   * @returns Serialized form of RawTransaction: Uint8Array
   */
  async generateTransactionSerialized(
    sender: MaybeHexString,
    payload: Gen.EntryFunctionPayload,
    options?: Partial<Gen.SubmitTransactionRequest>
  ): Promise<Uint8Array> {
    const txnReq = await this.aptosClient.generateTransaction(
      sender,
      payload,
      options
    );
    const serializer = new Serializer();
    txnReq.serialize(serializer);
    return serializer.getBytes();
  }

  /**
   * returns an RawTransaction object from serialized bytes
   *
   * @param bytes Buffer
   * @returns RawTransaction Object
   */
  static getTransactionDeserialized(
    bytes: Uint8Array
  ): TxnBuilderTypes.RawTransaction {
    const deserializer = new Deserializer(bytes);
    return RawTransaction.deserialize(deserializer);
  }

  /**
   * returns an AptosAccount object given a private key and
   * address of the account
   *
   * @param privateKey Private key of an account as a Buffer
   * @param address address of a user
   * @returns AptosAccount object
   */
  static getAccountFromPrivateKey(privateKey: Buffer, address?: string) {
    return new AptosAccount(privateKey, address);
  }

  /**
   * returns an AptosAccount at position m/44'/COIN_TYPE'/0'/0/0
   *
   * @param code mnemonic phrase of the wallet
   * @returns AptosAccount object
   */
  static getAccountFromMnemonic(code: string) {
    return AptosAccount.fromDerivePath(`m/44'/${COIN_TYPE}/0'/0'/0'`, code);
  }

  /**
   * returns an AptosAccount object for the desired account
   * using the metadata of the account
   *
   * @param code mnemonic phrase of the wallet
   * @param metaData metadata of the account to be fetched
   * @returns
   */
  static getAccountFromMetaData(code: string, metaData: AccountMetaData) {
    return AptosAccount.fromDerivePath(
      metaData.derivationPath,
      code,
      metaData.address
    );
  }

  /**
   * airdrops test coins in the given account
   *
   * @param address address of the receiver's account
   * @param amount amount to be airdropped
   * @returns list of transaction hashs
   */
  async airdrop(address: string, amount: number) {
    return Promise.resolve(
      await this.faucetClient.fundAccount(address, amount)
    );
  }

  /**
   * returns the balance of the said account
   *
   * @param address address of the desired account
   * @returns balance of the account
   */
  async getBalance(address: string | HexString) {
    let balance = 0;
    const resources: any = await this.aptosClient.getAccountResources(address);
    Object.values(resources).forEach((value: any) => {
      if (value.type === "0x1::coin::CoinStore<0x1::aptos_coin::AptosCoin>") {
        balance = Number(value.data.coin.value);
      }
    });
    return Promise.resolve(balance);
  }

  /**
   * returns the list of on-chain transactions sent by the said account
   *
   * @param accountAddress address of the desired account
   * @returns list of transactions
   */
  async accountTransactions(accountAddress: MaybeHexString) {
    const data = await this.aptosClient.getAccountTransactions(accountAddress);
    const transactions = data.map((item: any) => ({
      data: item.payload,
      from: item.sender,
      gas: item.gas_used,
      gasPrice: item.gas_unit_price,
      hash: item.hash,
      success: item.success,
      timestamp: item.timestamp,
      toAddress: item.payload.arguments[0],
      price: item.payload.arguments[1],
      type: item.type,
      version: item.version,
      vmStatus: item.vm_status,
    }));
    return transactions;
  }

  /**
   * transfers Aptos Coins from signer to receiver
   *
   * @param account AptosAccount object of the signing account
   * @param recipient_address address of the receiver account
   * @param amount amount of aptos coins to be transferred
   * @returns transaction hash
   */
  async transfer(
    account: AptosAccount,
    recipient_address: string | HexString,
    amount: number
  ) {
    try {
      if (recipient_address.toString() === account.address().toString()) {
        return new Error("cannot transfer coins to self");
      }

      const token = new TxnBuilderTypes.TypeTagStruct(
        TxnBuilderTypes.StructTag.fromString("0x1::aptos_coin::AptosCoin")
      );

      const entryFunctionPayload =
        new TxnBuilderTypes.TransactionPayloadEntryFunction(
          TxnBuilderTypes.EntryFunction.natural(
            "0x1::coin",
            "transfer",
            [token],
            [
              BCS.bcsToBytes(
                TxnBuilderTypes.AccountAddress.fromHex(
                  HexString.ensure(recipient_address).toString()
                )
              ),
              BCS.bcsSerializeUint64(amount),
            ]
          )
        );

      const rawTxn = await this.aptosClient.generateRawTransaction(
        account.address(),
        entryFunctionPayload
      );

      const bcsTxn = AptosClient.generateBCSTransaction(account, rawTxn);
      const transactionRes = await this.aptosClient.submitSignedBCSTransaction(
        bcsTxn
      );

      await this.aptosClient.waitForTransaction(transactionRes.hash);
      return await Promise.resolve(transactionRes.hash);
    } catch (err) {
      return Promise.reject(err);
    }
  }

  /**
   * returns the list of events involving transactions
   * starting from the said account
   *
   * @param address address of the desired account
   * @returns list of events
   */
  async getSentEvents(address: MaybeHexString, limit?: number, start?: BigInt) {
    return Promise.resolve(
      await this.aptosClient.getAccountTransactions(address, { start, limit })
    );
  }

  /**
   * returns the list of events involving transactions of Aptos Coins
   * received by the said account
   *
   * @param address address of the desired account
   * @returns list of events
   */
  async getReceivedEvents(address: string, limit?: number, start?: BigInt) {
    const eventHandleStruct =
      "0x1::coin::CoinStore<0x1::aptos_coin::AptosCoin>";
    return Promise.resolve(
      await this.aptosClient.getEventsByEventHandle(
        address,
        eventHandleStruct,
        "deposit_events",
        { start, limit }
      )
    );
  }

  /**
   * creates an NFT collection
   *
   * @param account AptosAccount object of the signing account
   * @param name collection name
   * @param description collection description
   * @param uri collection URI
   * @returns transaction hash
   */
  async createCollection(
    account: AptosAccount,
    name: string,
    description: string,
    uri: string
  ) {
    return Promise.resolve(
      await this.tokenClient.createCollection(account, name, description, uri)
    );
  }

  /**
   * creates an NFT
   *
   * @param account AptosAccount object of the signing account
   * @param collection_name collection name
   * @param name NFT name
   * @param description NFT description
   * @param supply supply for the NFT
   * @param uri NFT URI
   * @param royalty_points_per_million royalty points per million
   * @returns transaction hash
   */

  async createToken(
    account: AptosAccount,
    collection_name: string,
    name: string,
    description: string,
    supply: string,
    uri: string,
    max: BCS.AnyNumber = MAX_U64_BIG_INT,
    royalty_payee_address: MaybeHexString = account.address(),
    royalty_points_denominator: number = 0,
    royalty_points_numerator: number = 0,
    property_keys: Array<string> = [],
    property_values: Array<string> = [],
    property_types: Array<string> = []
  ) {
    return Promise.resolve(
      await this.tokenClient.createToken(
        account,
        collection_name,
        name,
        description,
        supply,
        uri,
        max,
        royalty_payee_address,
        royalty_points_denominator,
        royalty_points_numerator,
        property_keys,
        property_values,
        property_types
      )
    );
  }

  /**
   * offers an NFT to another account
   *
   * @param account AptosAccount object of the signing account
   * @param receiver_address address of the receiver account
   * @param creator_address address of the creator account
   * @param collection_name collection name
   * @param token_name NFT name
   * @param amount amount to receive while offering the token
   * @returns transaction hash
   */
  async offerToken(
    account: AptosAccount,
    receiver_address: string,
    creator_address: string,
    collection_name: string,
    token_name: string,
    amount: number,
    property_version: number = 0
  ) {
    return Promise.resolve(
      await this.tokenClient.offerToken(
        account,
        receiver_address,
        creator_address,
        collection_name,
        token_name,
        amount,
        property_version
      )
    );
  }

  /**
   * cancels an NFT offer
   *
   * @param account AptosAccount of the signing account
   * @param receiver_address address of the receiver account
   * @param creator_address address of the creator account
   * @param collection_name collection name
   * @param token_name NFT name
   * @returns transaction hash
   */
  async cancelTokenOffer(
    account: AptosAccount,
    receiver_address: string,
    creator_address: string,
    collection_name: string,
    token_name: string,
    property_version: number = 0
  ) {
    return Promise.resolve(
      await this.tokenClient.cancelTokenOffer(
        account,
        receiver_address,
        creator_address,
        collection_name,
        token_name,
        property_version
      )
    );
  }

  /**
   * claims offered NFT
   *
   * @param account AptosAccount of the signing account
   * @param sender_address address of the sender account
   * @param creator_address address of the creator account
   * @param collection_name collection name
   * @param token_name NFT name
   * @returns transaction hash
   */
  async claimToken(
    account: AptosAccount,
    sender_address: string,
    creator_address: string,
    collection_name: string,
    token_name: string,
    property_version: number = 0
  ) {
    return Promise.resolve(
      await this.tokenClient.claimToken(
        account,
        sender_address,
        creator_address,
        collection_name,
        token_name,
        property_version
      )
    );
  }

  /**
   * sign a generic transaction
   *
   * @param account AptosAccount of the signing account
   * @param func function name to be called
   * @param args arguments of the function to be called
   * @param type_args type arguments of the function to be called
   * @returns transaction hash
   */
  async signGenericTransaction(
    account: AptosAccount,
    func: string,
    args: string[],
    type_args: string[]
  ) {
    const payload: Gen.TransactionPayload = {
      type: "entry_function_payload",
      function: func,
      type_arguments: type_args,
      arguments: args,
    };

    const txnHash = await this.submitTransactionHelper(account, payload);

    const resp: any = await this.aptosClient.getTransactionByHash(txnHash);
    const status = { success: resp.success, vm_status: resp.vm_status };

    return { txnHash, ...status };
  }

  async signAndSubmitTransaction(
    account: AptosAccount,
    txnRequest: TxnBuilderTypes.RawTransaction
  ) {
    const signedTxn = await this.aptosClient.signTransaction(
      account,
      txnRequest
    );
    const res = await this.aptosClient.submitTransaction(signedTxn);
    await this.aptosClient.waitForTransaction(res.hash);
    return Promise.resolve(res.hash);
  }

  // sign and submit multiple transactions
  async signAndSubmitTransactions(
    account: AptosAccount,
    txnRequests: TxnRequestRaw[]
  ) {
    const hashs = [];
    // eslint-disable-next-line no-restricted-syntax
    for (const rawTxn of txnRequests) {
      /* eslint-disable no-await-in-loop */
      try {
        const txnRequest = await this.aptosClient.generateTransaction(
          rawTxn.sender,
          rawTxn.payload,
          rawTxn.options
        );

        const signedTxn = await this.aptosClient.signTransaction(
          account,
          txnRequest
        );
        const res = await this.aptosClient.submitTransaction(signedTxn);
        await this.aptosClient.waitForTransaction(res.hash);
        hashs.push(res.hash);
      } catch (err) {
        hashs.push(err.message);
      }
      /* eslint-enable no-await-in-loop */
    }
    return Promise.resolve(hashs);
  }

  async signTransaction(
    account: AptosAccount,
    txnRequest: TxnBuilderTypes.RawTransaction
  ): Promise<Uint8Array> {
    return Promise.resolve(
      await this.aptosClient.signTransaction(account, txnRequest)
    );
  }

  async estimateGasFees(
    account: AptosAccount,
    transaction: TxnBuilderTypes.RawTransaction
  ): Promise<string> {
    const simulateResponse: any = await this.aptosClient.simulateTransaction(
      account,
      transaction
    );
    return simulateResponse[0].gas_used;
  }

  async estimateCost(
    account: AptosAccount,
    transaction: TxnBuilderTypes.RawTransaction
  ): Promise<string> {
    const simulateResponse: any = await this.aptosClient.simulateTransaction(
      account,
      transaction
    );

    const txnData = simulateResponse[0];
    const currentBalance = await this.getBalance(account.address());
    const change = txnData.changes.filter((ch) => {
      if (ch.type !== "write_resource") {
        return false;
      }
      const write = ch as WriteResource;
      if (
        write.data.type ===
          "0x1::coin::CoinStore<0x1::aptos_coin::AptosCoin>" &&
        write.address === account.address().toString()
      ) {
        return true;
      }
      return false;
    });

    if (change.length > 0) {
      /* eslint-disable @typescript-eslint/dot-notation */
      return (
        currentBalance -
        parseInt(change[0]["data"].data["coin"].value, 10) -
        parseInt(txnData.gas_used, 10)
      ).toString();
    }

    return "0";
  }

  async submitTransaction(signedTxn: Uint8Array) {
    return Promise.resolve(await this.aptosClient.submitTransaction(signedTxn));
  }

  static generateBCSTransaction(
    account: AptosAccount,
    rawTxn: RawTransaction
  ): Promise<Uint8Array> {
    return Promise.resolve(AptosClient.generateBCSTransaction(account, rawTxn));
  }

  static generateBCSSimulation(
    account: AptosAccount,
    rawTxn: RawTransaction
  ): Promise<Uint8Array> {
    return Promise.resolve(AptosClient.generateBCSSimulation(account, rawTxn));
  }

  async submitSignedBCSTransaction(
    signedTxn: Uint8Array
  ): Promise<Gen.PendingTransaction> {
    return Promise.resolve(
      await this.aptosClient.submitSignedBCSTransaction(signedTxn)
    );
  }

  async submitBCSSimulation(
    bcsBody: Uint8Array
  ): Promise<Gen.UserTransaction[]> {
    return Promise.resolve(await this.aptosClient.submitBCSSimulation(bcsBody));
  }

  static signMessage(account: AptosAccount, message: string): Promise<string> {
    return Promise.resolve(account.signBuffer(Buffer.from(message)).hex());
  }

  /**
   * Rotates the auth key
   * Disabled
   *
   * @param code mnemonic phrase for the desired wallet
   * @param metaData metadata for the desired account
   * @returns status object
   */
  /* eslint-disable */
  async rotateAuthKey(code: string, metaData: AccountMetaData) {
    // const account: AptosAccount = await WalletClient.getAccountFromMetaData(
    //   code,
    //   metaData
    // );
    // const pathSplit = metaData.derivationPath.split("/");
    // const addressIndex = Number(pathSplit[pathSplit.length - 1].slice(0, -1));
    // if (addressIndex >= ADDRESS_GAP - 1) {
    //   throw new Error("Maximum key rotation reached");
    // }
    // const newDerivationPath = `${pathSplit
    //   .slice(0, pathSplit.length - 1)
    //   .join("/")}/${addressIndex + 1}'`;
    // const newAccount = await WalletClient.getAccountFromMetaData(code, {
    //   address: metaData.address,
    //   derivationPath: newDerivationPath,
    // });
    // const newAuthKey = newAccount.authKey().noPrefix();
    // const transactionStatus = await this.signGenericTransaction(
    //   account,
    //   "0x1::account::rotate_authentication_key_25519",
    //   [account.pubKey().toString(), account.],
    //   []
    // );

    // if (!transactionStatus.success) {
    //   return {
    //     authkey: "",
    //     success: false,
    //     vm_status: transactionStatus.vm_status,
    //   };
    // }

    return {
      authkey: "0x",
      success: false,
      vm_status: "disabled",
    };
  }

  /* eslint-enable */

  async getEventStream(
    address: string,
    eventHandleStruct: string,
    fieldName: string,
    limit?: number,
    start?: number
  ) {
    let endpointUrl = `${this.aptosClient.nodeUrl}/accounts/${address}/events/${eventHandleStruct}/${fieldName}`;
    if (limit) {
      endpointUrl += `?limit=${limit}`;
    }

    if (start) {
      endpointUrl += limit ? `&start=${start}` : `?start=${start}`;
    }
    const response = await fetch(endpointUrl, {
      method: "GET",
    });

    if (response.status === 404) {
      return [];
    }

    return Promise.resolve(await response.json());
  }

  /**
   * returns a list of token IDs of the tokens in a user's account
   * (including the tokens that were minted)
   *
   * @param address address of the desired account
   * @returns list of token IDs
   */
  async getTokenIds(
    address: string,
    limit?: number,
    depositStart?: number,
    withdrawStart?: number
  ) {
    const countDeposit = {};
    const countWithdraw = {};
    const elementsFetched = new Set();
    const tokenIds = [];

    const depositEvents = await this.getEventStream(
      address,
      "0x3::token::TokenStore",
      "deposit_events",
      limit,
      depositStart
    );

    const withdrawEvents = await this.getEventStream(
      address,
      "0x3::token::TokenStore",
      "withdraw_events",
      limit,
      withdrawStart
    );

    depositEvents.forEach((element) => {
      const elementString = JSON.stringify(element.data.id);
      elementsFetched.add(elementString);
      countDeposit[elementString] = countDeposit[elementString]
        ? {
            count: countDeposit[elementString].count + 1,
            sequence_number: element.sequence_number,
            data: element.data.id,
          }
        : {
            count: 1,
            sequence_number: element.sequence_number,
            data: element.data.id,
          };
    });

    withdrawEvents.forEach((element) => {
      const elementString = JSON.stringify(element.data.id);
      elementsFetched.add(elementString);
      countWithdraw[elementString] = countWithdraw[elementString]
        ? {
            count: countWithdraw[elementString].count + 1,
            sequence_number: element.sequence_number,
            data: element.data.id,
          }
        : {
            count: 1,
            sequence_number: element.sequence_number,
            data: element.data.id,
          };
    });

    if (elementsFetched) {
      Array.from(elementsFetched).forEach((elementString: string) => {
        const depositEventCount = countDeposit[elementString]
          ? countDeposit[elementString].count
          : 0;
        const withdrawEventCount = countWithdraw[elementString]
          ? countWithdraw[elementString].count
          : 0;
        tokenIds.push({
          data: countDeposit[elementString]
            ? countDeposit[elementString].data
            : countWithdraw[elementString].data,
          deposit_sequence_number: countDeposit[elementString]
            ? countDeposit[elementString].sequence_number
            : 0,
          withdraw_sequence_number: countWithdraw[elementString]
            ? countWithdraw[elementString].sequence_number
            : 0,
          difference: depositEventCount - withdrawEventCount,
        });
      });
    }
    return tokenIds;
  }

  /**
   * returns the tokens in an account
   *
   * @param address address of the desired account
   * @returns list of tokens and their collection data
   */
  async getTokens(
    address: string,
    limit?: number,
    depositStart?: number,
    withdrawStart?: number
  ) {
    const tokenIds = await this.getTokenIds(
      address,
      limit,
      depositStart,
      withdrawStart
    );
    const tokens = [];
    await Promise.all(
      tokenIds.map(async (tokenId) => {
        let resources: Types.AccountResource[];
        if (cache.has(`resources--${tokenId.data.token_data_id.creator}`)) {
          resources = cache.get(
            `resources--${tokenId.data.token_data_id.creator}`
          );
        } else {
          resources = await this.aptosClient.getAccountResources(
            tokenId.data.token_data_id.creator
          );
          cache.set(
            `resources--${tokenId.data.token_data_id.creator}`,
            resources
          );
        }

        const accountResource: { type: string; data: any } = resources.find(
          (r) => r.type === "0x3::token::Collections"
        );
        const tableItemRequest: Types.TableItemRequest = {
          key_type: "0x3::token::TokenDataId",
          value_type: "0x3::token::TokenData",
          key: tokenId.data.token_data_id,
        };

        const cacheKey = JSON.stringify(tableItemRequest);

        let token: any;
        if (cache.has(cacheKey)) {
          token = cache.get(cacheKey);
        } else {
          token = await this.aptosClient.getTableItem(
            accountResource.data.token_data.handle,
            tableItemRequest
          );
          cache.set(cacheKey, token);
        }
        token.collection = tokenId.data.token_data_id.collection;
        tokens.push({ token, sequence_number: tokenId.sequence_number });
      })
    );

    return tokens;
  }

  /**
   * returns the token information (including the collection information)
   * about a said tokenID
   *
   * @param tokenId token ID of the desired token
   * @returns token information
   */
  async getToken(tokenId: TokenId, resourceHandle?: string) {
    let accountResource: { type: string; data: any };
    if (!resourceHandle) {
      const resources: Types.AccountResource[] =
        await this.aptosClient.getAccountResources(
          tokenId.token_data_id.creator
        );
      accountResource = resources.find(
        (r) => r.type === "0x3::token::Collections"
      );
    }

    const tableItemRequest: Types.TableItemRequest = {
      key_type: "0x3::token::TokenDataId",
      value_type: "0x3::token::TokenData",
      key: tokenId.token_data_id,
    };
    const token = await this.aptosClient.getTableItem(
      resourceHandle || accountResource.data.token_data.handle,
      tableItemRequest
    );
    token.collection = tokenId.token_data_id.collection;
    return token;
  }

  /**
   * returns the resource handle for type 0x3::token::Collections
   * about a said creator
   *
   * @param tokenId token ID of the desired token
   * @returns resource information
   */
  async getTokenResourceHandle(tokenId: TokenId) {
    const resources: Types.AccountResource[] =
      await this.aptosClient.getAccountResources(tokenId.token_data_id.creator);
    const accountResource: { type: string; data: any } = resources.find(
      (r) => r.type === "0x3::token::Collections"
    );

    return accountResource.data.token_data.handle;
  }

  /**
   * returns the information about a collection of an account
   *
   * @param address address of the desired account
   * @param collectionName collection name
   * @returns collection information
   */
  async getCollection(address: string, collectionName: string) {
    const resources: Types.AccountResource[] =
      await this.aptosClient.getAccountResources(address);
    const accountResource: { type: string; data: any } = resources.find(
      (r) => r.type === "0x3::token::Collections"
    );

    const tableItemRequest: Types.TableItemRequest = {
      key_type: "0x1::string::String",
      value_type: "0x3::token::Collection",
      key: collectionName,
    };
    const collection = await this.aptosClient.getTableItem(
      accountResource.data.collections.handle,
      tableItemRequest
    );
    return collection;
  }

  async getCustomResource(
    address: string,
    resourceType: string,
    fieldName: string,
    keyType: string,
    valueType: string,
    key: any
  ) {
    const resources: any = await this.aptosClient.getAccountResources(address);
    const accountResource: { type: string; data: any } = resources.find(
      (r) => r.type === resourceType
    );

    const tableItemRequest: Types.TableItemRequest = {
      key_type: keyType,
      value_type: valueType,
      key,
    };
    const resource = await this.aptosClient.getTableItem(
      accountResource.data[fieldName].handle,
      tableItemRequest
    );
    return resource;
  }

  /**
   * returns info about a particular resource inside an account
   *
   * @param accountAddress address of the desired account
   * @param resourceType type of the desired resource
   * @returns resource information
   */
  async getAccountResource(
    accountAddress: string,
    resourceType: string
  ): Promise<any> {
    const response = await fetch(
      `${this.aptosClient.nodeUrl}/accounts/${accountAddress}/resource/${resourceType}`,
      { method: "GET" }
    );
    if (response.status === 404) {
      return null;
    }
    if (response.status !== 200) {
      assert(response.status === 200, await response.text());
    }
    return Promise.resolve(await response.json());
  }

  /**
   * initializes a coin
   *
   * precondition: a module of the desired coin has to be deployed in the signer's account
   *
   * @param account AptosAccount object of the signing account
   * @param coin_type_path address path of the desired coin
   * @param name name of the coin
   * @param symbol symbol of the coin
   * @param scaling_factor scaling factor of the coin
   * @returns transaction hash
   */
  async initializeCoin(
    account: AptosAccount,
    coin_type_path: string, // coin_type_path: something like 0x${coinTypeAddress}::moon_coin::MoonCoin
    name: string,
    symbol: string,
    scaling_factor: number
  ) {
    const payload: Gen.TransactionPayload = {
      type: "entry_function_payload",
      function: "0x1::managed_coin::initialize",
      type_arguments: [coin_type_path],
      arguments: [name, symbol, scaling_factor, false],
    };

    const txnHash = await this.submitTransactionHelper(account, payload);
    const resp: any = await this.aptosClient.getTransactionByHash(txnHash);
    const status = { success: resp.success, vm_status: resp.vm_status };

    return { txnHash, ...status };
  }

  /**
   * registers a coin for an account
   *
   * creates the resource for the desired account such that
   * the account can start transacting in the desired coin
   *
   * @param account AptosAccount object of the signing account
   * @param coin_type_path address path of the desired coin
   * @returns transaction hash
   */
  async registerCoin(account: AptosAccount, coin_type_path: string) {
    const token = new TxnBuilderTypes.TypeTagStruct(
      TxnBuilderTypes.StructTag.fromString(coin_type_path)
    );

    const entryFunctionPayload =
      new TxnBuilderTypes.TransactionPayloadEntryFunction(
        TxnBuilderTypes.EntryFunction.natural(
          "0x1::managed_coin",
          "register",
          [token],
          []
        )
      );

    const rawTxn = await this.aptosClient.generateRawTransaction(
      account.address(),
      entryFunctionPayload
    );

    const bcsTxn = AptosClient.generateBCSTransaction(account, rawTxn);
    const transactionRes = await this.aptosClient.submitSignedBCSTransaction(
      bcsTxn
    );
    await this.aptosClient.waitForTransaction(transactionRes.hash);
    const resp: any = await this.aptosClient.getTransactionByHash(
      transactionRes.hash
    );
    const status = { success: resp.success, vm_status: resp.vm_status };
    const txnHash = transactionRes.hash;
    return { txnHash, ...status };
  }

  /**
   * mints a coin in a receiver account
   *
   * precondition: the signer should have minting capability
   * unless specifically granted, only the account where the module
   * of the desired coin lies has the minting capability
   *
   * @param account AptosAccount object of the signing account
   * @param coin_type_path address path of the desired coin
   * @param dst_address address of the receiver account
   * @param amount amount to be minted
   * @returns transaction hash
   */
  async mintCoin(
    account: AptosAccount,
    coin_type_path: string, // coin_type_path: something like 0x${coinTypeAddress}::moon_coin::MoonCoin
    dst_address: string,
    amount: number
  ) {
    const token = new TxnBuilderTypes.TypeTagStruct(
      TxnBuilderTypes.StructTag.fromString(coin_type_path)
    );

    const entryFunctionPayload =
      new TxnBuilderTypes.TransactionPayloadEntryFunction(
        TxnBuilderTypes.EntryFunction.natural(
          "0x1::managed_coin",
          "mint",
          [token],
          [
            BCS.bcsToBytes(
              TxnBuilderTypes.AccountAddress.fromHex(
                HexString.ensure(dst_address).toString()
              )
            ),
            BCS.bcsSerializeUint64(amount),
          ]
        )
      );

    const rawTxn = await this.aptosClient.generateRawTransaction(
      account.address(),
      entryFunctionPayload
    );

    const bcsTxn = AptosClient.generateBCSTransaction(account, rawTxn);
    const transactionRes = await this.aptosClient.submitSignedBCSTransaction(
      bcsTxn
    );
    await this.aptosClient.waitForTransaction(transactionRes.hash);
    const resp: any = await this.aptosClient.getTransactionByHash(
      transactionRes.hash
    );
    const status = { success: resp.success, vm_status: resp.vm_status };
    const txnHash = transactionRes.hash;
    return { txnHash, ...status };
  }

  /**
   * transfers coin (applicable for all altcoins on Aptos) to receiver account
   *
   * @param account AptosAccount object of the signing account
   * @param coin_type_path address path of the desired coin
   * @param to_address address of the receiver account
   * @param amount amount to be transferred
   * @returns transaction hash
   */
  async transferCoin(
    account: AptosAccount,
    coin_type_path: string, // coin_type_path: something like 0x${coinTypeAddress}::moon_coin::MoonCoin
    to_address: string,
    amount: number
  ) {
    const token = new TxnBuilderTypes.TypeTagStruct(
      TxnBuilderTypes.StructTag.fromString(coin_type_path)
    );

    const entryFunctionPayload =
      new TxnBuilderTypes.TransactionPayloadEntryFunction(
        TxnBuilderTypes.EntryFunction.natural(
          "0x1::coin",
          "transfer",
          [token],
          [
            BCS.bcsToBytes(
              TxnBuilderTypes.AccountAddress.fromHex(
                HexString.ensure(to_address).toString()
              )
            ),
            BCS.bcsSerializeUint64(amount),
          ]
        )
      );

    const rawTxn = await this.aptosClient.generateRawTransaction(
      account.address(),
      entryFunctionPayload
    );

    const bcsTxn = AptosClient.generateBCSTransaction(account, rawTxn);
    const transactionRes = await this.aptosClient.submitSignedBCSTransaction(
      bcsTxn
    );
    await this.aptosClient.waitForTransaction(transactionRes.hash);
    const resp: any = await this.aptosClient.getTransactionByHash(
      transactionRes.hash
    );
    const status = { success: resp.success, vm_status: resp.vm_status };
    const txnHash = transactionRes.hash;
    return { txnHash, ...status };
  }

  /**
   * returns the information about the coin
   *
   * @param coin_type_path address path of the desired coin
   * @returns coin information
   */
  async getCoinData(coin_type_path: string) {
    const coinData = await this.getAccountResource(
      coin_type_path.split("::")[0],
      `0x1::coin::CoinInfo<${coin_type_path}>`
    );
    return coinData;
  }

  /**
   * returns the balance of the coin for an account
   *
   * @param address address of the desired account
   * @param coin_type_path address path of the desired coin
   * @returns number of coins
   */
  async getCoinBalance(
    address: string,
    coin_type_path: string
  ): Promise<number> {
    // coin_type_path: something like 0x${coinTypeAddress}::moon_coin::MoonCoin
    const coinInfo = await this.getAccountResource(
      address,
      `0x1::coin::CoinStore<${coin_type_path}>`
    );
    return Number(coinInfo.data.coin.value);
  }

<<<<<<< HEAD
  // eslint-disable-next-line @typescript-eslint/no-unused-vars, class-methods-use-this
=======
  /**
   * returns the list of all the custom coins for an account
   *
   * @param address address of the desired account
   * @returns array of coins with their data
   */
  async getCustomCoins(address: string) {
    const coins = [];
    const resources: any = await this.aptosClient.getAccountResources(address);
    await Promise.all(
      Object.values(resources).map(async (value: any) => {
        if (
          value.type.startsWith("0x1::coin::CoinStore") &&
          value.type !== "0x1::coin::CoinStore<0x1::aptos_coin::AptosCoin>"
        ) {
          const coinTypePath: string = value.type.substring(
            value.type.indexOf("<") + 1,
            value.type.lastIndexOf(">")
          );
          const coinData = await this.getCoinData(coinTypePath);
          coins.push({
            balance: Number(value.data.coin.value),
            name: coinData.data.symbol,
            decimals: coinData.data.decimals,
            coinName: coinData.data.name,
            coinAddress: coinTypePath,
          });
        }
      })
    );

    return coins;
  }

>>>>>>> 203862f0
  async publishModule(account: AptosAccount, moduleHex: string) {
    // const moduleBundlePayload =
    //   new TxnBuilderTypes.TransactionPayloadModuleBundle(
    //     new TxnBuilderTypes.ModuleBundle([
    //       new TxnBuilderTypes.Module(new HexString(moduleHex).toUint8Array()),
    //     ])
    //   );

    // const [{ sequence_number: sequenceNumber }, chainId] = await Promise.all([
    //   this.aptosClient.getAccount(account.address()),
    //   this.aptosClient.getChainId(),
    // ]);

    // const rawTxn = new TxnBuilderTypes.RawTransaction(
    //   TxnBuilderTypes.AccountAddress.fromHex(account.address()),
    //   BigInt(sequenceNumber),
    //   moduleBundlePayload,
    //   4000n,
    //   1n,
    //   BigInt(Math.floor(Date.now() / 1000) + 10),
    //   new TxnBuilderTypes.ChainId(chainId)
    // );

    // const bcsTxn = AptosClient.generateBCSTransaction(account, rawTxn);
    // const transactionRes = await this.aptosClient.submitSignedBCSTransaction(
    //   bcsTxn
    // );
    // return transactionRes.hash;
    return "";
  }
}<|MERGE_RESOLUTION|>--- conflicted
+++ resolved
@@ -1332,9 +1332,6 @@
     return Number(coinInfo.data.coin.value);
   }
 
-<<<<<<< HEAD
-  // eslint-disable-next-line @typescript-eslint/no-unused-vars, class-methods-use-this
-=======
   /**
    * returns the list of all the custom coins for an account
    *
@@ -1369,7 +1366,7 @@
     return coins;
   }
 
->>>>>>> 203862f0
+  // eslint-disable-next-line class-methods-use-this, @typescript-eslint/no-unused-vars
   async publishModule(account: AptosAccount, moduleHex: string) {
     // const moduleBundlePayload =
     //   new TxnBuilderTypes.TransactionPayloadModuleBundle(
