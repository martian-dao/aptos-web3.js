import { WalletClient } from "./wallet_client";
import { NODE_URL, FAUCET_URL } from "./util.test";
import { hexToUtf8 } from "./util";

const LOCAL_NODE_URL = "http://0.0.0.0:8080";
const LOCAL_FAUCET_URL = "http://0.0.0.0:8000";

const apis = new WalletClient(LOCAL_NODE_URL, LOCAL_FAUCET_URL);

test("verify airdrop", async () => {
  const alice = await apis.createWallet();
  const aliceAccount = await WalletClient.getAccountFromMetaData(
    alice.code,
    alice.accounts[0]
  );
  await apis.airdrop(aliceAccount.address().toString(), 1234);
  expect(await apis.getBalance(aliceAccount.address())).toBe(1234);
});

test("verify transfer", async () => {
  const alice = await apis.createWallet();
  const aliceAccount = await WalletClient.getAccountFromMetaData(
    alice.code,
    alice.accounts[0]
  );

  await apis.airdrop(aliceAccount.address().toString(), 20000);
  const bob = await apis.createWallet();

  const bobAccount = await WalletClient.getAccountFromMetaData(
    bob.code,
    bob.accounts[0]
  );
  await apis.transfer(aliceAccount, bobAccount.address(), 15000);
  expect(await apis.getBalance(bobAccount.address())).toBe(15000);
});

test("verify signMessage", async () => {
  const alice = await apis.createWallet();
  const aliceAccount = await WalletClient.getAccountFromMetaData(
    alice.code,
    alice.accounts[0]
  );
  await WalletClient.signMessage(aliceAccount, "This is a test message");
});

test("verify creating collection and NFT", async () => {
  const alice = await apis.createWallet();
  const aliceAccount = await WalletClient.getAccountFromMetaData(
    alice.code,
    alice.accounts[0]
  );

  console.log("ALice Address", aliceAccount.address());

  await apis.airdrop(aliceAccount.address().toString(), 1000000);

  const collectionName = "AliceCollection";
  const tokenName = "Alice Token";

  // Create collection and token on Alice's account
  console.log(
    await apis.createCollection(
      aliceAccount,
      collectionName,
      "Alice's simple collection",
      "https://aptos.dev"
    )
  );

  await apis.createToken(
    aliceAccount,
    collectionName,
    tokenName,
    "Alice's simple token",
    1,
    "https://aptos.dev/img/nyan.jpeg"
  );

  const tokens = await apis.getTokens(aliceAccount.address().toString());
<<<<<<< HEAD
  console.log(tokens);
  expect(tokens[0].name).toBe(tokenName);
=======
  expect(tokens[0].token.name).toBe(tokenName);
>>>>>>> 0adafdd4
});

test(
  "verify transferring NFT",
  async () => {
    const alice = await apis.createWallet();
    const aliceAccount = await WalletClient.getAccountFromMetaData(
      alice.code,
      alice.accounts[0]
    );

    const bob = await apis.createWallet();
    const bobAccount = await WalletClient.getAccountFromMetaData(
      bob.code,
      bob.accounts[0]
    );

    await apis.airdrop(aliceAccount.address().toString(), 1000000);
    await apis.airdrop(bobAccount.address().toString(), 1000000);

    const collectionName = "AliceCollection";
    const tokenName = "Alice Token";

    // Create collection and token on Alice's account
    await apis.createCollection(
      aliceAccount,
      collectionName,
      "Alice's simple collection",
      "https://aptos.dev"
    );

    await apis.createToken(
      aliceAccount,
      collectionName,
      tokenName,
      "Alice's simple token",
      1,
      "https://aptos.dev/img/nyan.jpeg"
    );

    await apis.offerToken(
      aliceAccount,
      bobAccount.address().toString(),
      aliceAccount.address().toString(),
      collectionName,
      tokenName,
      1,
      0
    );
    await apis.claimToken(
      bobAccount,
      aliceAccount.address().toString(),
      aliceAccount.address().toString(),
      collectionName,
      tokenName,
      0
    );

    const aliceTokens = await apis.getTokens(aliceAccount.address().toString());
    console.log(aliceTokens);
    expect(aliceTokens.length).toBe(0);
    const bobTokens = await apis.getTokens(bobAccount.address().toString());
    expect(bobTokens[0].token.name).toBe(tokenName);
  },
  60 * 1000
);

test("verify signAndSubmitTransactions", async () => {
  const alice = await apis.createWallet();
  const aliceAccount = await WalletClient.getAccountFromMetaData(
    alice.code,
    alice.accounts[0]
  );
  await apis.airdrop(aliceAccount.address().toString(), 1000000);

  const collectionName = "AptosCollection";
  const tokenName = "AptosToken";

  const txn1 = await apis.aptosClient.generateTransaction(
    aliceAccount.address().toString(),
    {
      type: "script_function_payload",
      function: "0x3::token::create_collection_script",
      type_arguments: [],
      arguments: [
        Buffer.from(collectionName).toString("hex"),
        Buffer.from("description").toString("hex"),
        Buffer.from("https://www.aptos.dev").toString("hex"),
        "1234",
        [false, false, false],
      ],
    },
    {
      max_gas_amount: "200000",
    }
  );
  const txn2 = await apis.aptosClient.generateTransaction(
    aliceAccount.address().toString(),
    {
      type: "script_function_payload",
      function: "0x3::token::create_token_script",
      type_arguments: [],
      arguments: [
        Buffer.from(collectionName).toString("hex"),
        Buffer.from(tokenName).toString("hex"),
        Buffer.from("token description").toString("hex"),
        "1",
        "1234",
        Buffer.from("https://aptos.dev/img/nyan.jpeg").toString("hex"),
        aliceAccount.address().toString(),
        "0",
        "0",
        [false, false, false, false, false],
        [],
        [],
        [],
      ],
    },
    {
      max_gas_amount: "200000",
    }
  );
  await apis.signAndSubmitTransactions(aliceAccount, [txn1, txn2]);

  const tokens = await apis.getTokens(aliceAccount.address().toString());
  expect(tokens[0].token.name).toBe(tokenName);
});

test("verify estimate gas fees", async () => {
  const alice = await apis.createWallet();
  const aliceAccount = await WalletClient.getAccountFromMetaData(
    alice.code,
    alice.accounts[0]
  );
  const bob = await apis.createWallet();
  const bobAccount = await WalletClient.getAccountFromMetaData(
    bob.code,
    bob.accounts[0]
  );
  await apis.airdrop(aliceAccount.address().toString(), 5000);
  const txn = await apis.aptosClient.generateTransaction(
    aliceAccount.address().toString(),
    {
      type: "script_function_payload",
      function: "0x1::coin::transfer",
      type_arguments: ["0x1::aptos_coin::AptosCoin"],
      arguments: [bobAccount.address().toString(), "500"],
    }
  );
  const estimatedGas = await apis.estimateGasFees(aliceAccount, txn);
  const txnHash = await apis.signAndSubmitTransaction(aliceAccount, txn);
  const txnData: any = await apis.aptosClient.getTransaction(txnHash);
  expect(estimatedGas).toBe(txnData.gas_used);
});

test(
  "verify estimate cost",
  async () => {
    const alice = await apis.createWallet();
    const aliceAccount = await WalletClient.getAccountFromMetaData(
      alice.code,
      alice.accounts[0]
    );
    await apis.airdrop(aliceAccount.address().toString(), 1000000);
    const collectionName = "AptosCollection";
    const tokenName = "AptosToken";

    const txn1 = await apis.aptosClient.generateTransaction(
      aliceAccount.address().toString(),
      {
        type: "script_function_payload",
        function: "0x3::token::create_collection_script",
        type_arguments: [],
        arguments: [
          Buffer.from(collectionName).toString("hex"),
          Buffer.from("description").toString("hex"),
          Buffer.from("https://www.aptos.dev").toString("hex"),
          "1234",
          [false, false, false],
        ],
      },
      {
        max_gas_amount: "200000",
      }
    );

    await apis.signAndSubmitTransactions(aliceAccount, [txn1]);

    const txn2 = await apis.aptosClient.generateTransaction(
      aliceAccount.address().toString(),
      {
        type: "script_function_payload",
        function: "0x3::token::create_token_script",
        type_arguments: [],
        arguments: [
          Buffer.from(collectionName).toString("hex"),
          Buffer.from(tokenName).toString("hex"),
          Buffer.from("token description").toString("hex"),
          "1",
          "1234",
          Buffer.from("https://aptos.dev/img/nyan.jpeg").toString("hex"),
          aliceAccount.address().toString(),
          "0",
          "0",
          [false, false, false, false, false],
          [],
          [],
          [],
        ],
      },
      {
        max_gas_amount: "200000",
      }
    );
    const estimatedCost = await apis.estimateCost(aliceAccount, txn2);
    const currentBalance = await apis.getBalance(aliceAccount.address());
    const txnHash = await apis.signAndSubmitTransaction(aliceAccount, txn2);
    const txnData: any = await apis.aptosClient.getTransaction(txnHash);
    const updatedBalance = await apis.getBalance(aliceAccount.address());
    expect(estimatedCost).toBe(
      (currentBalance - updatedBalance - txnData.gas_used).toString()
    );
  },
  60 * 1000
);

// test("console.log", async () => {
//   const alice = await apis.getReceivedEvents(
//     "0xfb0f1312478305a29533fc59c5db6e5742ee99adc19f81d7bc9c250ccc552bcc"
//   );

//   expect(true).toBe(true);
// });

// test("verify fungible tokens", async () => {
//     const alice = await apis.createWallet();
//     var aliceAccount = await apis.getAccountFromMetaData(alice.code, alice.accounts[0]);
//     await apis.airdrop(aliceAccount.address().toString(), 20000);

//     const bob = await apis.createWallet();
//     var bobAccount = await apis.getAccountFromMetaData(bob.code, bob.accounts[0]);
//     await apis.airdrop(bobAccount.address().toString(), 20000);
//     // the address will change with time
//     const coin_type_path = `${aliceAccount.address().toString()}::MartianCoin::MartianCoin`;

//     await apis.initializeCoin(aliceAccount, coin_type_path, "Martian Coin", "MAR", 6);
//     await apis.registerCoin(aliceAccount, coin_type_path);
//     await apis.mintCoin(aliceAccount, coin_type_path, aliceAccount.address().toString(), 3000);
//     await apis.getCoinBalance(aliceAccount.address().toString(), coin_type_path);

//     await apis.registerCoin(bobAccount, coin_type_path);
//     await apis.transferCoin(aliceAccount, coin_type_path, bobAccount.address().toString(), 1000);

//     expect(await apis.getCoinBalance(bobAccount.address().toString(), coin_type_path)).toBe(1000);
// })

// test("should be able to create a new wallet and rotate auth keys", async () => {
//     // var alice = await apis.createWallet();
//     // console.log(alice);

//     // var aliceAccount = await apis.getAccountFromMetaData(alice.code, alice.accounts[0]);

//     // await apis.rotateAuthKey(alice.code, alice.accounts[0]);
//     const tmp = "fresh left easily alpha round wood someone unfair draft fly vital observe"
//     const alice = await apis.importWallet(tmp);
//     await apis.airdrop(alice[0].address().toString(), 20000);
//     // await apis.createNewAccount(alice.code);
//     // alice = await apis.importWallet(alice.code);

//     // await apis.createNewAccount(alice.code);
//     // alice = await apis.importWallet(alice.code);

//     // await apis.createNewAccount(alice.code);
//     // alice = await apis.importWallet(alice.code);

//     // aliceAccount = await apis.getAccountFromMetaData(alice.code, alice.accounts[2]);
//     // await apis.airdrop(aliceAccount.address().toString(), 20000);

//     // console.log(await apis.rotateAuthKey(alice.code, alice.accounts[2]));
//     // alice = await apis.importWallet(alice.code);

//     // aliceAccount = await apis.getAccountFromMetaData(alice.code, alice.accounts[2]);
//     // await apis.rotateAuthKey(alice.code, alice.accounts[2]);
//     // alice = await apis.importWallet(alice.code);

//     // aliceAccount = await apis.getAccountFromMetaData(alice.code, alice.accounts[2]);
//     // await apis.transfer(aliceAccount, alice.accounts[3].address, 100);
//     // console.log(await apis.getBalance(aliceAccount.address().toString()));

//     // console.log(await apis.getBalance(alice.accounts[3].address));
// },300000);<|MERGE_RESOLUTION|>--- conflicted
+++ resolved
@@ -78,12 +78,7 @@
   );
 
   const tokens = await apis.getTokens(aliceAccount.address().toString());
-<<<<<<< HEAD
-  console.log(tokens);
-  expect(tokens[0].name).toBe(tokenName);
-=======
   expect(tokens[0].token.name).toBe(tokenName);
->>>>>>> 0adafdd4
 });
 
 test(
